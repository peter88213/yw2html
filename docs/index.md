The yw2html Python script runs through all chapters and scenes of a yWriter 7 project and fills HTML templates.

![Screenshot: Example](Screenshots/manuscript.png)

The HTML templates can be defined "externally" via HTML files or "internally" via yWriter scenes marked as unused.


## Requirements

- [Python](https://www.python.org/) version 3.6+.

## Download and install


<<<<<<< HEAD
[Download the latest release (version 2.1.3)](https://raw.githubusercontent.com/peter88213/yw2html/main/dist/yw2html_v2.1.3.zip)

- Unzip the downloaded zipfile "yw2html_v2.1.3.zip" into a new folder and open "README.md" for usage instructions.
=======
[Download the latest release (version 2.1.4)](https://raw.githubusercontent.com/peter88213/yw2html/main/dist/yw2html_v2.1.4.zip)

- Unzip the downloaded zipfile "yw2html_v2.1.4.zip" into a new folder and open "README.md" for usage instructions.
>>>>>>> 6cd91583

[Changelog](changelog)

## Usage

See the [usage instructions](usage)

## See also

If you are looking for a simpler solution with a graphical user interface, take a look at [yw-reporter](https://peter88213.github.io/yw-reporter).

## Credits

- User *Hunter_71* presented the number to English conversion algorithm on [stack overflow](https://stackoverflow.com/a/51849443).
- User *Aristide* presented the integer to roman numeral conversion on [stack overflow](https://stackoverflow.com/a/47713392).

## License

yw2html is distributed under the [MIT
License](http://www.opensource.org/licenses/mit-license.php).
<|MERGE_RESOLUTION|>--- conflicted
+++ resolved
@@ -1,43 +1,37 @@
-The yw2html Python script runs through all chapters and scenes of a yWriter 7 project and fills HTML templates.
-
-![Screenshot: Example](Screenshots/manuscript.png)
-
-The HTML templates can be defined "externally" via HTML files or "internally" via yWriter scenes marked as unused.
-
-
-## Requirements
-
-- [Python](https://www.python.org/) version 3.6+.
-
-## Download and install
-
-
-<<<<<<< HEAD
-[Download the latest release (version 2.1.3)](https://raw.githubusercontent.com/peter88213/yw2html/main/dist/yw2html_v2.1.3.zip)
-
-- Unzip the downloaded zipfile "yw2html_v2.1.3.zip" into a new folder and open "README.md" for usage instructions.
-=======
-[Download the latest release (version 2.1.4)](https://raw.githubusercontent.com/peter88213/yw2html/main/dist/yw2html_v2.1.4.zip)
-
-- Unzip the downloaded zipfile "yw2html_v2.1.4.zip" into a new folder and open "README.md" for usage instructions.
->>>>>>> 6cd91583
-
-[Changelog](changelog)
-
-## Usage
-
-See the [usage instructions](usage)
-
-## See also
-
-If you are looking for a simpler solution with a graphical user interface, take a look at [yw-reporter](https://peter88213.github.io/yw-reporter).
-
-## Credits
-
-- User *Hunter_71* presented the number to English conversion algorithm on [stack overflow](https://stackoverflow.com/a/51849443).
-- User *Aristide* presented the integer to roman numeral conversion on [stack overflow](https://stackoverflow.com/a/47713392).
-
-## License
-
-yw2html is distributed under the [MIT
-License](http://www.opensource.org/licenses/mit-license.php).
+The yw2html Python script runs through all chapters and scenes of a yWriter 7 project and fills HTML templates.
+
+![Screenshot: Example](Screenshots/manuscript.png)
+
+The HTML templates can be defined "externally" via HTML files or "internally" via yWriter scenes marked as unused.
+
+
+## Requirements
+
+- [Python](https://www.python.org/) version 3.6+.
+
+## Download and install
+
+
+[Download the latest release (version 2.1.4)](https://raw.githubusercontent.com/peter88213/yw2html/main/dist/yw2html_v2.1.4.zip)
+
+- Unzip the downloaded zipfile "yw2html_v2.1.4.zip" into a new folder and open "README.md" for usage instructions.
+
+[Changelog](changelog)
+
+## Usage
+
+See the [usage instructions](usage)
+
+## See also
+
+If you are looking for a simpler solution with a graphical user interface, take a look at [yw-reporter](https://peter88213.github.io/yw-reporter).
+
+## Credits
+
+- User *Hunter_71* presented the number to English conversion algorithm on [stack overflow](https://stackoverflow.com/a/51849443).
+- User *Aristide* presented the integer to roman numeral conversion on [stack overflow](https://stackoverflow.com/a/47713392).
+
+## License
+
+yw2html is distributed under the [MIT
+License](http://www.opensource.org/licenses/mit-license.php).